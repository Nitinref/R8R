import dotenv from 'dotenv';
dotenv.config(); // ← THIS LOADS YOUR .ENV FILE

import express from 'express';
import cors from 'cors';
import helmet from 'helmet';
import compression from 'compression';
import { PrismaClient } from '../generated/prisma/index.js';
import { errorHandler, notFoundHandler } from './middleware/error-handler.middleware.js';
import { logger } from './utils/logger.js';
import { validateEnvironment, displayProviderStatus } from './utils/env-validatort.js';
import { getCacheService } from './services/cache.service.js';
import authRoutes from './routes/auth.routes.js';
import workflowRoutes from './routes/workflow.routes.js';
import queryRoutes from './routes/query.routes.js';
import analyticsRoutes from './routes/analytics.routes.js';
import { memoryRoutes } from './routes/memory.routes.js';

// Import Telegram and DAG workflow services
import { getTelegramBot } from './services/telegram/telegram-bot.service.js';

// ... rest of your code
const app = express();
app.use(cors())
app.use('/api/memory', memoryRoutes);

const prisma = new PrismaClient({
  log: process.env.NODE_ENV === 'development' 
    ? ['query', 'error', 'warn'] 
    : ['error']
});
app.use(cors())
const PORT = process.env.PORT || 3001;

// Initialize application
async function initializeApp() {
  try {
    // 1. Validate environment variables
    logger.info('Starting server initialization...');
    validateEnvironment();
    displayProviderStatus();

    // 2. Test database connection
    logger.info('Testing database connection...');
    await prisma.$connect();
    logger.info('✓ Database connected successfully');

    // 3. Initialize cache
    logger.info('Initializing cache service...');
    const cacheService = getCacheService();
    const cacheHealthy = await cacheService.isHealthy();
    if (cacheHealthy) {
      logger.info('✓ Redis cache connected successfully');
    } else {
      logger.warn('⚠ Redis cache not available - continuing without cache');
    }

    // 4. Initialize Telegram Bot (only if token is configured)
    await initializeTelegramBot();

    // 5. Setup middleware
    setupMiddleware();

    // 6. Setup routes
    setupRoutes();

    // 7. Setup error handling
    setupErrorHandling();

    // 8. Start server
    const server = app.listen(PORT, () => {
      logger.info('='.repeat(50));
      logger.info(`🚀 RAG Workflow Server running on port ${PORT}`);
      logger.info(`📝 Environment: ${process.env.NODE_ENV}`);
      logger.info(`🔗 API Base URL: http://localhost:${PORT}/api`);
      logger.info(`🤖 Telegram Bot: ${process.env.TELEGRAM_BOT_TOKEN ? '✅ Active' : '❌ Not configured'}`);
      logger.info('='.repeat(50));
    });

    // 9. Graceful shutdown
    setupGracefulShutdown(server);

  } catch (error) {
    logger.error('Failed to initialize application', {
      error: (error as Error).message,
      stack: (error as Error).stack
    });
    process.exit(1);
  }
}

// Initialize Telegram Bot
async function initializeTelegramBot() {
  if (process.env.TELEGRAM_BOT_TOKEN) {
    try {
      logger.info('Initializing Telegram bot...');
      const telegramBot = getTelegramBot();
      logger.info('✓ Telegram bot initialized successfully');
      
      // Test bot connection
      const botInfo = await telegramBot.getBot().getMe();
      logger.info(`✓ Telegram bot connected: @${botInfo.username}`);
      
    } catch (error) {
      logger.warn('⚠ Telegram bot initialization failed - continuing without bot', {
        error: (error as Error).message
      });
    }
  } else {
    logger.warn('⚠ TELEGRAM_BOT_TOKEN not set - Telegram bot disabled');
  }
}

// Setup middleware
function setupMiddleware() {
  // Security middleware
  app.use(helmet({
    contentSecurityPolicy: false, // Disable for API
    crossOriginEmbedderPolicy: false
  }));

  // CORS configuration
<<<<<<< HEAD
const allowedOrigins = [
  'https://r8r-ai.vercel.app',  // Your Vercel frontend
  'http://localhost:3000'
];

app.use(cors({
  origin: allowedOrigins,
=======
const allowedOrigins = process.env.NODE_ENV === 'production' 
  ? ['https://r8r-ai.vercel.app/',  'https://your-frontend.onrender.com']
  : ['http://localhost:3000', 'http://localhost:3001'];

app.use(cors({
  origin: (origin, callback) => {
    // Allow requests with no origin (like mobile apps or curl requests)
    if (!origin) return callback(null, true);
    
    if (allowedOrigins.indexOf(origin) === -1) {
      const msg = 'The CORS policy for this site does not allow access from the specified Origin.';
      return callback(new Error(msg), false);
    }
    return callback(null, true);
  },
>>>>>>> 4d3ad88d
  credentials: true,
  methods: ['GET', 'POST', 'PUT', 'DELETE', 'OPTIONS'],
  allowedHeaders: ['Content-Type', 'Authorization', 'x-api-key']
}));
<<<<<<< HEAD
  
=======

>>>>>>> 4d3ad88d
  // Compression
  app.use(compression());

  // Body parsing
  app.use(express.json({ limit: '10mb' }));
  app.use(express.urlencoded({ extended: true, limit: '10mb' }));

  // Request logging in development
  if (process.env.NODE_ENV === 'development') {
    app.use((req, res, next) => {
      logger.info(`${req.method} ${req.path}`, {
        body: req.body,
        query: req.query,
        ip: req.ip
      });
      next();
    });
  }
}

// Setup routes
function setupRoutes() {
  // Health check endpoints
  app.get('/health', async (req, res) => {
    const cacheService = getCacheService();
    const cacheHealthy = await cacheService.isHealthy();

    res.json({
      status: 'ok',
      timestamp: new Date().toISOString(),
      uptime: process.uptime(),
      environment: process.env.NODE_ENV,
      services: {
        database: 'connected',
        cache: cacheHealthy ? 'connected' : 'disconnected',
        telegram: process.env.TELEGRAM_BOT_TOKEN ? 'configured' : 'not_configured'
      }
    });
  });

  // Detailed health check
  app.get('/health/detailed', async (req, res) => {
    try {
      // Check database
      await prisma.$queryRaw`SELECT 1`;
      
      // Check cache
      const cacheService = getCacheService();
      const cacheStats = await cacheService.getStats();

      // Check Telegram bot status
      let telegramStatus = 'not_configured';
      if (process.env.TELEGRAM_BOT_TOKEN) {
        try {
          const telegramBot = getTelegramBot();
          const botInfo = await telegramBot.getBot().getMe();
          telegramStatus = `connected (@${botInfo.username})`;
        } catch (error) {
          telegramStatus = 'connection_failed';
        }
      }

      res.json({
        status: 'healthy',
        timestamp: new Date().toISOString(),
        version: process.env.npm_package_version || '1.0.0',
        uptime: process.uptime(),
        environment: process.env.NODE_ENV,
        services: {
          database: {
            status: 'connected',
            type: 'postgresql'
          },
          cache: {
            status: cacheStats.connected ? 'connected' : 'disconnected',
            type: 'redis',
            stats: cacheStats
          },
          telegram: {
            status: telegramStatus,
            configured: !!process.env.TELEGRAM_BOT_TOKEN
          }
        }
      });
    } catch (error) {
      res.status(503).json({
        status: 'unhealthy',
        error: (error as Error).message
      });
    }
  });

  // API routes
  app.use('/api/auth', authRoutes);
  app.use('/api/workflows', workflowRoutes);
  app.use('/api/query', queryRoutes);
  app.use('/api/analytics', analyticsRoutes);
  
  // NEW: DAG Workflow routes

  // Root endpoint
  app.get('/', (req, res) => {
    res.json({
      name: 'RAG Workflow API',
      version: '1.0.0',
      description: 'Customizable RAG pipeline builder with drag-and-drop workflow creation',
      endpoints: {
        health: '/health',
        auth: '/api/auth',
        workflows: '/api/workflows',
        'dag-workflows': '/api/dag-workflows',
        query: '/api/query',
        analytics: '/api/analytics',
        memory: '/api/memory'
      },
      features: {
        telegram_bot: !!process.env.TELEGRAM_BOT_TOKEN,
        dag_workflows: true,
        memory_system: true
      }
    });
  });
}

// Setup error handling
function setupErrorHandling() {
  // 404 handler - must be after all routes
  app.use(notFoundHandler);

  // Global error handler - must be last
  app.use(errorHandler);

  // Unhandled promise rejections
  process.on('unhandledRejection', (reason: any, promise: Promise<any>) => {
    logger.error('Unhandled Rejection', {
      reason: reason?.message || reason,
      stack: reason?.stack,
      promise
    });
  });

  // Uncaught exceptions
  process.on('uncaughtException', (error: Error) => {
    logger.error('Uncaught Exception', {
      error: error.message,
      stack: error.stack
    });
    
    // Exit after logging
    process.exit(1);
  });
}

// Graceful shutdown
function setupGracefulShutdown(server: any) {
  const shutdown = async (signal: string) => {
    logger.info(`${signal} received, closing server gracefully...`);

    // Stop accepting new requests
    server.close(async () => {
      logger.info('HTTP server closed');

      try {
        // Close database connection
        await prisma.$disconnect();
        logger.info('Database disconnected');

        // Close cache connection
        const cacheService = getCacheService();
        await cacheService.disconnect();
        logger.info('Cache disconnected');

        // Close Telegram bot
        if (process.env.TELEGRAM_BOT_TOKEN) {
          const telegramBot = getTelegramBot();
          telegramBot.getBot().stopPolling();
          logger.info('Telegram bot disconnected');
        }

        logger.info('Graceful shutdown completed');
        process.exit(0);
      } catch (error) {
        logger.error('Error during shutdown', {
          error: (error as Error).message
        });
        process.exit(1);
      }
    });

    // Force close after 10 seconds
    setTimeout(() => {
      logger.error('Forced shutdown after timeout');
      process.exit(1);
    }, 10000);
  };

  // Listen for termination signals
  process.on('SIGTERM', () => shutdown('SIGTERM'));
  process.on('SIGINT', () => shutdown('SIGINT'));
}

// Start the application
initializeApp();

export { app, prisma };<|MERGE_RESOLUTION|>--- conflicted
+++ resolved
@@ -120,40 +120,18 @@
   }));
 
   // CORS configuration
-<<<<<<< HEAD
+ 
 const allowedOrigins = [
   'https://r8r-ai.vercel.app',  // Your Vercel frontend
   'http://localhost:3000'
-];
-
+]; 
 app.use(cors({
   origin: allowedOrigins,
-=======
-const allowedOrigins = process.env.NODE_ENV === 'production' 
-  ? ['https://r8r-ai.vercel.app/',  'https://your-frontend.onrender.com']
-  : ['http://localhost:3000', 'http://localhost:3001'];
-
-app.use(cors({
-  origin: (origin, callback) => {
-    // Allow requests with no origin (like mobile apps or curl requests)
-    if (!origin) return callback(null, true);
-    
-    if (allowedOrigins.indexOf(origin) === -1) {
-      const msg = 'The CORS policy for this site does not allow access from the specified Origin.';
-      return callback(new Error(msg), false);
-    }
-    return callback(null, true);
-  },
->>>>>>> 4d3ad88d
   credentials: true,
   methods: ['GET', 'POST', 'PUT', 'DELETE', 'OPTIONS'],
   allowedHeaders: ['Content-Type', 'Authorization', 'x-api-key']
 }));
-<<<<<<< HEAD
   
-=======
-
->>>>>>> 4d3ad88d
   // Compression
   app.use(compression());
 
